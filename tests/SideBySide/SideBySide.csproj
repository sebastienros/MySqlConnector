--- conflicted
+++ resolved
@@ -1,11 +1,7 @@
 ﻿<Project Sdk="Microsoft.NET.Sdk">
 
  <PropertyGroup Condition=" '$(Configuration)' != 'Baseline' ">
-<<<<<<< HEAD
-    <TargetFrameworks>net451;net461;netcoreapp1.1.2;netcoreapp2.0</TargetFrameworks>
-=======
-    <TargetFrameworks>net452;netcoreapp1.1.1;net462</TargetFrameworks>
->>>>>>> 71b208f9
+    <TargetFrameworks>net452;net461;netcoreapp1.1.2;netcoreapp2.0</TargetFrameworks>
   </PropertyGroup>
 
  <PropertyGroup Condition=" '$(Configuration)' == 'Baseline' ">
@@ -49,15 +45,11 @@
     <Compile Remove="DebugOnlyTests.cs" />
   </ItemGroup>
 
-<<<<<<< HEAD
   <ItemGroup Condition=" '$(TargetFramework)' == 'netcoreapp1.1.2' ">
     <Compile Remove="TransactionScopeTests.cs" />
   </ItemGroup>
 
-  <ItemGroup Condition=" '$(TargetFramework)' == 'net451' OR '$(TargetFramework)' == 'net461' ">
-=======
-  <ItemGroup Condition=" '$(TargetFramework)' == 'net452' OR '$(TargetFramework)' == 'net462' ">
->>>>>>> 71b208f9
+  <ItemGroup Condition=" '$(TargetFramework)' == 'net452' OR '$(TargetFramework)' == 'net461' ">
     <Reference Include="System" />
     <Reference Include="System.Transactions" />
     <Reference Include="Microsoft.CSharp" />
